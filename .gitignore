--- conflicted
+++ resolved
@@ -6,12 +6,9 @@
 !/broadcast
 /broadcast/*/31337/
 /broadcast/**/dry-run/
-<<<<<<< HEAD
 /broadcast
+broadcast/
 
-=======
-broadcast/
->>>>>>> 722bf8f1
 # Docs
 docs/
 
